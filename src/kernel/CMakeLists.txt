--- conflicted
+++ resolved
@@ -94,61 +94,17 @@
     Boost::headers
 )
 
-<<<<<<< HEAD
-=======
 target_include_directories(bitcoinkernel PRIVATE $<BUILD_INTERFACE:${PROJECT_SOURCE_DIR}/src/leveldb/include>)
 
-# libbitcoinkernel requires default symbol visibility, explicitly
-# specify that here so that things still work even when user
-# configures with -DREDUCE_EXPORTS=ON
-#
-# Note this is a quick hack that will be removed as we
-# incrementally define what to export from the library.
-set_target_properties(bitcoinkernel PROPERTIES
-  CXX_VISIBILITY_PRESET default
-)
-
->>>>>>> fdbade6f
 # Add a convenience libbitcoinkernel target as a synonym for bitcoinkernel.
 add_custom_target(libbitcoinkernel)
 add_dependencies(libbitcoinkernel bitcoinkernel)
 
-<<<<<<< HEAD
 get_target_property(bitcoinkernel_type bitcoinkernel TYPE)
 if(bitcoinkernel_type STREQUAL "STATIC_LIBRARY")
   target_compile_definitions(bitcoinkernel PUBLIC BITCOINKERNEL_STATIC)
 endif()
 
-# When building the static library, install all static libraries the
-# bitcoinkernel depends on.
-if(NOT BUILD_SHARED_LIBS)
-  # Recursively get all the static libraries a target depends on and put them in libs_out
-  function(get_target_static_link_libs target libs_out)
-    get_target_property(linked_libraries ${target} LINK_LIBRARIES)
-    foreach(dep ${linked_libraries})
-      if(TARGET ${dep})
-        add_dependencies(libbitcoinkernel ${dep})
-        get_target_property(dep_type ${dep} TYPE)
-        if(dep_type STREQUAL "STATIC_LIBRARY")
-          list(APPEND ${libs_out} ${dep})
-          get_target_static_link_libs(${dep} ${libs_out})
-        endif()
-      endif()
-    endforeach()
-    set(${libs_out} ${${libs_out}} PARENT_SCOPE)
-  endfunction()
-
-  set(all_kernel_static_link_libs "")
-  get_target_static_link_libs(bitcoinkernel all_kernel_static_link_libs)
-
-  install(TARGETS ${all_kernel_static_link_libs} ARCHIVE DESTINATION ${CMAKE_INSTALL_LIBDIR} COMPONENT libbitcoinkernel)
-  list(TRANSFORM all_kernel_static_link_libs PREPEND "-l")
-  # LIBS_PRIVATE is substituted in the pkg-config file.
-  list(JOIN all_kernel_static_link_libs " " LIBS_PRIVATE)
-endif()
-
-=======
->>>>>>> fdbade6f
 configure_file(${PROJECT_SOURCE_DIR}/libbitcoinkernel.pc.in ${PROJECT_BINARY_DIR}/libbitcoinkernel.pc @ONLY)
 install(FILES ${PROJECT_BINARY_DIR}/libbitcoinkernel.pc DESTINATION "${CMAKE_INSTALL_LIBDIR}/pkgconfig" COMPONENT libbitcoinkernel)
 
