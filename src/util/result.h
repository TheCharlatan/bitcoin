--- conflicted
+++ resolved
@@ -140,15 +140,6 @@
 //! `std::optional<T>` can be updated to return `util::Result<T>` and return
 //! error strings usually just replacing `return std::nullopt;` with `return
 //! util::Error{error_string};`.
-<<<<<<< HEAD
-template <class M>
-class Result
-{
-private:
-    using T = std::conditional_t<std::is_same_v<M, void>, std::monostate, M>;
-
-    std::variant<bilingual_str, T> m_variant;
-=======
 //!
 //! Most code does not need different error-handling behavior for different
 //! types of errors, and can suffice just using the type `T` success value on
@@ -199,23 +190,16 @@
             this->Info().failure = std::move(other.m_info->failure);
         }
     }
->>>>>>> 28a954c7
 
     template <typename, typename>
     friend class Result;
 
 public:
-<<<<<<< HEAD
-    Result() : m_variant{std::in_place_index_t<1>{}, std::monostate{}} {}  // constructor for void
-    Result(T obj) : m_variant{std::in_place_index_t<1>{}, std::move(obj)} {}
-    Result(Error error) : m_variant{std::in_place_index_t<0>{}, std::move(error.message)} {}
-=======
     template <typename... Args>
     Result(Args&&... args)
     {
         Construct([this](auto&&... x) { this->ConstructValue(std::forward<decltype(x)>(x)...); }, std::forward<Args>(args)...);
     }
->>>>>>> 28a954c7
 
     template <typename OT, typename OF>
     Result(Result<OT, OF>&& other) { MoveConstruct(other); }
